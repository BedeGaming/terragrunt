--- conflicted
+++ resolved
@@ -196,13 +196,8 @@
 
 #### Remote state management prerequisites
 
-<<<<<<< HEAD
-Check out the [Terraform remote state docs](https://www.terraform.io/docs/state/remote/) for the requirements to use
-a particular remote state backend.
-=======
 Terragrunt works with all backends supported by Terraform. Check out the [Terraform remote state
-docs](https://www.terraform.io/docs/state/remote/) for the requirements to use a particular backend.
->>>>>>> 92df315c
+docs](https://www.terraform.io/docs/state/remote/) for the requirements to use a particular remote state backend.
 
 #### Remote state management configuration
 
